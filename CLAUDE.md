# CLAUDE.md

This file provides guidance to Claude Code when working with code in this repository.

## Project Identity

**ExamGenie** - AI-powered educational platform that transforms textbook images into structured exam questions using Google's Gemini 2.5 Flash-Lite API. Supports both web and mobile (Flutter) clients.

**Production URL:** https://examgenie.app

## Critical Rules - ALWAYS Follow These

### Before Every Push
- ❌ **NEVER push without running `npm run build` first**
  - Dev mode misses type errors that break production
  - Build failures mean DO NOT push

### Branch Strategy
- ✅ **Default branch: `staging`** (push directly)
- ✅ **Production: `main`** (PR only, requires build passing)
- ✅ Feature branches: Auto-preview URLs

### Security
- ❌ NEVER expose `GEMINI_API_KEY` or `SUPABASE_SERVICE_ROLE_KEY` to client
- ❌ NEVER modify `.env.local` API keys without explicit user request
- ❌ NEVER skip rate limiting checks on staging/production
- ❌ **NEVER copy/paste API keys or secrets into scripts or code**
- ❌ **NEVER commit API keys, secrets, or credentials to Git**
- ❌ **NEVER hardcode sensitive values - always use environment variables**
- ✅ **ALWAYS reference environment variables (process.env.KEY_NAME)**
- ✅ **ALWAYS use .env files for configuration (already in .gitignore)**
- ✅ All API keys must remain server-side only
- ✅ `VERCEL_TOKEN` is for CLI access only (not used by application)
- ❌ **NEVER hardcode keys in migration/setup scripts** (use env vars only)

### Architecture Constraints
- ❌ NEVER use OCR libraries - Gemini AI only (legacy naming)
- ❌ NEVER move KaTeX scripts from `layout.tsx` to page-level (breaks client navigation)
- ❌ NEVER modify core prompt structure without user approval
- ✅ ALWAYS use service layer pattern (no direct DB calls in API routes)

### History Prompt JSON Format
- ✅ Options MUST use format: `[{ "id": "A", "text": "..." }, ...]`
- ❌ NEVER use simple string arrays: `["Option 1", "Option 2", ...]`
- 📁 **File:** `/src/lib/config.ts:620` (getHistoryPrompt JSON OUTPUT)
- ⚠️ Fixed Oct 2025 (V7.2) - old exams show text inputs instead of MC buttons

### Session Analytics
- ❌ NEVER use arbitrary strings for user_id (must be valid UUID)
- ✅ Session tracking accepts both `user_id` and `student_id` (backward compat)
- ✅ Sessions expire after 30 minutes of inactivity
- ⚠️ Session length calculation: `CEIL((last_heartbeat - session_start) / 60)` minutes
- ⚠️ Uses auth.users.id directly (students table is unused)

### Production Database Migration (October 2025)
- ✅ Production schema now matches staging (Oct 20, 2025)
- ✅ New `examgenie_grading` table created with proper FKs
- ❌ NEVER reference old tables: `exams`, `grading`, `answers` (DROPPED)
- ❌ NEVER use `exam_status` type (DROPPED)
- ⚠️ Grade scale changed: '1-10' → '4-10' (in new grading system)
- **Migration Files:** `/supabase/staging_to_prod/` (02_main_migration.sql, 02_rollback.sql, validation queries)

### Cost Tracking (CRITICAL - NEVER BREAK)
- ✅ **ALWAYS include `creation_gemini_usage` when inserting exams**
  - Bug was: examData missing this field (100% of exams had null costs)
  - Fix: Line 649 in `mobile-api-service.ts` must have `creation_gemini_usage: geminiData.geminiUsage`
  - This is the #1 most critical cost tracking bug
- ✅ **Math retry costs MUST accumulate across ALL attempts**
  - Location: `math-exam-service.ts:248-367`
  - Returns `cumulativeUsage` with `attemptsCount`
  - Prevents 20-40% cost underestimation
  - Tracks failed temperature=0 and temperature=0.3 attempts
- ❌ **NEVER use RAISE NOTICE at top level in SQL migrations**
  - Must wrap in `DO $$ BEGIN ... END $$;` blocks
  - Will cause syntax error otherwise

## Critical Knowledge - Common Pitfalls

### Parameter Usage (Important!)
- **`subject` parameter**: Stored in DB (used for analytics, NOT routing)
  - **Storage**: Always stored in DB **regardless of category** → used for analytics
  - ⚠️ **Previous bug (fixed Oct 21, 2025)**: subject was discarded when category was present, defaulting to 'Yleinen'
  - **Example**: `category=core_academics&subject=Historia` → stores "Historia" in DB
- **`language` parameter**: Accepted by API but **NOT used in prompts** (Gemini auto-detects from images)
- **`category` parameter**: Routes to service-specific prompts
  - `"mathematics"` → math-exam-service.ts (LaTeX, 3-level validation)
  - `"language_studies"` → getLanguageStudiesPrompt()
  - Special routing: If subject contains "historia", "history", or "geschichte" → getHistoryPrompt()
  - Everything else → standard prompt via getCategoryAwarePrompt()

### Auto-Language Detection (Web UI)
- ✅ **Gemini auto-detects** language from images → stored in DB → UI auto-matches
- ✅ **Database**: `examgenie_exams.detected_language` VARCHAR(5) (ISO 639-1 code)
- ⚠️ **CRITICAL BUG FIX**: `exam-repository.ts:242` MUST include `detected_language` in return
  - Missing field causes UI to ignore detection and default to English
  - Always verify field present when modifying exam data transformations
- ✅ **Fallback chain**: exam language → `NEXT_PUBLIC_LOCALE` → 'en'
- ✅ **Hook**: `useTranslation(exam?.detected_language)` overrides env variable
- **Files**:
  - Capture: `/src/lib/services/mobile-api-service.ts:636`
  - API: `/src/lib/services/exam-repository.ts:242`
  - Hook: `/src/i18n/index.ts`
  - Translations: `/src/i18n/locales/{fi,en}.ts`

### UI Component Language Detection
- ✅ **KeyConceptsCard** and **OnboardingOverlay** must receive `detectedLanguage` prop
- ✅ Components use `useTranslation(detectedLanguage)` to match exam language
- ⚠️ **Key concepts content** from Gemini is already in correct language (no prompt changes needed)
- ⚠️ **UI strings** (buttons, titles, labels) require i18n translation files
- **Files**:
  - Components: `/src/components/exam/KeyConceptsCard.tsx`, `/src/components/exam/OnboardingOverlay.tsx`
  - Translations: `/src/i18n/locales/{en,fi}.ts` (keyConcepts section)
  - Types: `/src/i18n/types.ts` (keyConcepts interface)

### Mathematics Special Handling
- ✅ `category=mathematics` automatically routes to specialized math service
- ✅ Math service uses temperature retry: 0 → 0.3 → 0.5
- ✅ Requires 90+ validation score (out of 135 typical)
- ✅ LaTeX notation: `$x^2$` (inline), `$$...$$` (block)
- ✅ Math audio summaries use spoken notation (e.g., "x squared" not "$x^2$")
- ❌ KaTeX scripts MUST be in `/src/app/layout.tsx` with `strategy="beforeInteractive"`

### History Special Handling
- ✅ Routes when `subject` matches `/historia|history|geschichte/i`
- ✅ Focuses on main topics (60%+ requirement): events, causes, key figures
- ✅ Avoids generic definitions unless central to topic
- ✅ Validates factual accuracy (dates, names, events from material only)
- ✅ Auto-detects language (Finnish, Swedish, English, German, etc.)
- ✅ Returns same JSON as standard prompt (questions + summary)
- ✅ V7 "Silent Extraction" architecture (internal fact extraction, no verbose output)
- ✅ 4000-token limit guard prevents overflow (V6 hit 65,536 tokens)
- ✅ **Language-aware grounding**: German requires INFO boxes/captions/timelines, others use all visible text
- ⚠️ Gemini variance: ±5-10% distribution variance normal even at temperature=0
- ❌ No visual references in questions
- ❌ No facts not present in source material
- ❌ Never use V6 or earlier (token overflow with 12+ images)

### Math Audio Summaries
**Files:** `config.ts:getMathPrompt()`, `math-exam-service.ts`, `mobile-api-service.ts:generateMathAudioSummaryAsync()`

**Rules:**
- ✅ Math exams MUST flatten `audio_summary` into `summary_text` field (don't leave NULL)
- ✅ Audio generation is async and non-blocking • Failures are silent (check `[Math Audio]` logs)
- ✅ Spoken notation only in audio (prompt converts LaTeX → speech)
- ✅ Database fields: `summary_text` (flattened), `audio_url` (MP3), `audio_metadata.audioType: 'math_summary'`

### Audio Generation
- ✅ Google Cloud TTS with 0.8 speaking rate
- ✅ Byte-based truncation: 5000-byte limit, uses `Buffer.byteLength()`
- ✅ 80% listening validation prevents reward gaming
- ✅ Math audio uses spoken notation (converts LaTeX to human-readable)
- ❌ Rewards only given after 80% of audio duration played

### Key Concepts & Cost Tracking
- ✅ imageCount NOW passed to all prompts (affects concept generation: imageCount × 3)
- ✅ localStorage key: `examgenie_concepts_{examId}` for progress
- ⚠️ Free tier: 1M tokens/day = ~140 exams/day (monitor with `check-token-usage.ts`)
- ⚠️ API returns 429 error when quota exceeded (no auto-billing)

### Answer Shuffling
- ✅ Fisher-Yates algorithm in `/src/lib/utils/question-shuffler.ts`
- ✅ Shuffles AFTER Gemini generates, BEFORE DB storage
- ✅ Prevents correct answers always in position A

### Rate Limiting
- ✅ 10 req/hour, 50 req/day per user
- ✅ Requires `student_id` parameter on staging/production
- ✅ Falls back to `user_id` for backward compatibility
- ⚠️ Localhost bypasses rate limiting (RLS policies)

### Image Requirements
- ✅ Min 3 images recommended for graph/chart-heavy content
- ✅ Single text-heavy images work well
- ❌ 2 images insufficient for graph-heavy content

### Database Environments
- ⚠️ Separate databases: `.env.local.staging` ≠ `.env.local.production`
- ✅ Query scripts default to staging for safety

### Database Scripts
- ✅ `db-query.ts` in project root enables write operations (INSERT, UPDATE, DELETE)
- ✅ Shell scripts (`scripts/db-query.sh`) are wrappers that call `db-query.ts`
- ✅ Uses `SUPABASE_SERVICE_ROLE_KEY` (bypasses RLS for write access)
- ✅ JSON parameters must be single-quoted: `--filter='{"id":"value"}'`
- ⚠️ Separate env files: `.env.local.staging` vs `.env.local.production`

## Tech Stack

### Core
- Next.js 15.0.3 (App Router) + TypeScript 5
- Gemini 2.5 Flash-Lite (temperature: 0 for deterministic output)
- Supabase (PostgreSQL + Auth)
- Google Cloud TTS
- Vercel deployment

### Frontend
- Inline styles with design tokens from mobile app
- Custom React components (no UI library)
- KaTeX 0.16.9 for LaTeX rendering

## File Locations - Quick Reference

### Key Configuration
- **Prompts**: `/src/lib/config.ts` (getCategoryAwarePrompt, getMathPrompt, getHistoryPrompt, getLanguageStudiesPrompt)
- **History Prompt Documentation**: `/HISTORY_PROMPT_OPTIMIZATION_FINDINGS.md` (V1-V9 variant testing results)
- **Math Service**: `/src/lib/services/math-exam-service.ts`
- **Design Tokens**: `/src/constants/design-tokens.ts`
- **Question Shuffler**: `/src/lib/utils/question-shuffler.ts`
- **Genie Dollars**: `/src/lib/utils/genie-dollars.ts`
<<<<<<< HEAD
- **Key Concepts Card**: `/src/components/exam/KeyConceptsCard.tsx`
- **Logo**: `/public/assets/logo.png` (40×40px, 12px rounded, used in menu/grading)
- **App Icon Source**: `/assets/icon/app_icon.png`
=======
>>>>>>> bb6b90bc
- **Onboarding**: `/src/components/exam/OnboardingOverlay.tsx`, `/src/lib/utils/onboarding.ts`, `/src/app/dev/reset/page.tsx`
- **Gemini Client**: `/src/lib/gemini.ts`
- **Supabase Client**: `/src/lib/supabase.ts`
- **Database Scripts**: `/db-query.ts` (CLI tool), `/scripts/db-query.sh`, `/scripts/db-latest-exams.sh`
- **Migration Suite**: `/supabase/staging_to_prod/` (02_main_migration.sql, 02_rollback.sql, 04_validation_queries.sql, checklists)
- **Scripts**: `/scripts/vercel-logs.sh`

### Security & Protection
- **Pre-commit Hook**: `/.husky/pre-commit` (gitleaks scan)
- **Gitleaks Ignore**: `/.gitleaksignore` (false positives)
- **CI Secret Scan**: `/.github/workflows/ci.yml` (secrets-scan job)

### Diagnostic Tools
- **Database Connection Test**: `/src/app/api/test-db/route.ts` - Tests Supabase connection, shows masked env vars

### Analytics
- **Session Tracking**: `/src/app/api/session/heartbeat/route.ts`
- **Admin Auth**: `/src/lib/auth/admin-auth.ts`
- **Analytics API**: `/src/app/api/admin/analytics/route.ts`
- **Analytics Dashboard**: `/src/app/admin/analytics/page.tsx`
- **Analytics Plan**: `/SESSION_ANALYTICS_IMPLEMENTATION_PLAN.md`

### Key Concepts & Gamification
- **Key Concepts Card**: `/src/components/exam/KeyConceptsCard.tsx`
- **Database Migration**: `/supabase/migrations/20251021000000_add_key_concepts.sql`
- **Cost Monitoring**: `/run-cost-verification.ts`, `/check-token-usage.ts`
- **Guides**: `/COST_VERIFICATION_GUIDE.md`, `/FREE_TIER_MONITORING_GUIDE.md`

### Cost Tracking
- **Exam creation costs**: `/src/lib/services/mobile-api-service.ts:649` (examData insertion - CRITICAL)
- **Math retry costs**: `/src/lib/services/math-exam-service.ts:200-212` (usage accumulation)
- **Grading costs**: `/src/lib/services/exam-grading-service.ts:139-150` (batch result)
- **Audio costs**: `/src/lib/services/tts-service.ts:128-168` (TTS pricing)
- **Analytics API**: `/src/app/api/admin/analytics/route.ts:376-481` (getCostMetrics)
- **Dashboard**: `/src/app/admin/analytics/page.tsx:179-297` (cost visualizations)
- **Verification**: `/scripts/verify-costs.ts` (monthly reconciliation)
- **Migrations**: `/supabase/migrations/20251021000000_add_cost_tracking.sql`, `20251021000001_add_grading_costs.sql`, `20251021000002_add_audio_costs.sql`

### API Routes
- **Mobile Exam Gen**: `/src/app/api/mobile/exam-questions/route.ts`
- **Exam Retrieval**: `/src/app/api/exam/[id]/route.ts`
- **Grading**: `/src/app/api/exam/[id]/submit/route.ts`
- **File Upload**: `/src/app/api/files/upload/route.ts`

### Pages
- **Exam Menu Hub**: `/src/app/exam/[id]/page.tsx`
- **Take Exam**: `/src/app/exam/[id]/take/page.tsx` (includes variant 6 bottom sheet for retakes)
- **Audio Player**: `/src/app/exam/[id]/audio/page.tsx`
- **Results Page**: `/src/app/grading/[id]/page.tsx`

### Layout Toggles
- **Exam Menu Layout**: `/src/app/exam/[id]/page.tsx` (line 25: `LAYOUT_MODE`)
- **Results Layout**: `/src/app/grading/[id]/page.tsx` (line 15: `RESULTS_MODE`)
- **Variants Prototypes**: `/public/results-variants/` (6 HTML prototypes)

## Secret Scanning & Protection

### Automated Secret Detection
**Two-layer protection prevents API keys/secrets from reaching Git:**

#### Layer 1: Pre-commit Hook (Local)
- **Tool**: Gitleaks via Husky
- **When**: Before every commit
- **Action**: Blocks commit if secrets detected
- **Setup**: Auto-runs after `npm install` (husky prepare script)

```bash
# Manual secret scan
npm run secrets:scan

# If gitleaks not installed:
# macOS: brew install gitleaks
# Linux/Windows: https://github.com/gitleaks/gitleaks#installing
```

#### Layer 2: GitHub Actions (CI)
- **Tool**: Gitleaks Action
- **When**: Every push and PR
- **Action**: Fails CI pipeline if secrets found
- **Location**: `.github/workflows/ci.yml` (secrets-scan job)

### Handling False Positives
Add to `.gitleaksignore`:
```
# Example: test file with fake credentials
test/fixtures/fake-keys.ts:generic-api-key:15
```

### If Secrets Are Committed
1. **IMMEDIATELY rotate/regenerate the exposed secret**
2. Update `.env` files with new secret
3. Never try to "fix" by removing from latest commit (still in history)
4. Use `git filter-branch` or BFG Repo-Cleaner to purge from history
5. Force push to update remote (coordinate with team)

## Testing

### Test Student ID (Staging)
Use this for rate limit testing: `fc495b10-c771-4bd1-8bb4-b2c5003b9613`

### Generate Exam Locally
```bash
# Localhost (no student_id needed)
curl -X POST http://localhost:3001/api/mobile/exam-questions \
  -F "images=@assets/images/test-image.jpg" \
  -F "category=core_academics" \
  -F "grade=5"

# Staging (requires student_id)
curl -X POST https://exam-generator-staging.vercel.app/api/mobile/exam-questions \
  -F "images=@assets/images/test-image.jpg" \
  -F "category=core_academics" \
  -F "grade=5" \
  -F "student_id=fc495b10-c771-4bd1-8bb4-b2c5003b9613"
```

### Test with Mathematics
```bash
curl -X POST http://localhost:3001/api/mobile/exam-questions \
  -F "images=@assets/images/math-test.jpg" \
  -F "category=mathematics" \
  -F "grade=5"
```

### Test with History
```bash
# Finnish history material
curl -X POST http://localhost:3001/api/mobile/exam-questions \
  -F "images=@assets/images/history-test.jpg" \
  -F "subject=Historia" \
  -F "grade=5"

# English history material
curl -X POST http://localhost:3001/api/mobile/exam-questions \
  -F "images=@assets/images/history-test.jpg" \
  -F "subject=History" \
  -F "grade=5"
```

### Database Inspection
```bash
./scripts/db-latest-exams.sh staging 5           # Latest exams
./scripts/db-query.sh staging examgenie_exams 10 # Query table
```

### Database Write Operations
```bash
# Update records
npx tsx db-query.ts --env=".env.local.staging" --operation=update \
  --table=examgenie_exams --filter='{"id":"ID"}' --data='{"status":"READY"}'

# Insert records
npx tsx db-query.ts --env=".env.local.staging" --operation=insert \
  --table=students --data='{"name":"Test","grade":5}'
```

### Cost Verification
```bash
npx tsx scripts/verify-costs.ts 30  # Verify costs against Google Cloud (30 days)
```

## Common Issues & Solutions

| Issue | Solution |
|-------|----------|
| Wrong exam URLs | Check `NEXT_PUBLIC_APP_URL` in `.env.local` |
| TypeScript build errors | Always run `npm run build` before pushing |
| localhost CURL fails | Use staging URL (RLS policies block localhost) |
| Staging "user_id required" | Add `-F "student_id=fc495b10-c771-4bd1-8bb4-b2c5003b9613"` |
| "Invalid subject" API error | Subject validation was removed • Accepts any string/language • Only stored in DB • Not used for routing |
| Audio not generating | Check `GOOGLE_CLOUD_CREDENTIALS_JSON` validity |
| Math audio missing | Check `[Math Audio]` logs • Audio fails silently • Verify `GOOGLE_CLOUD_CREDENTIALS_JSON` |
| Math equations not rendering | Verify KaTeX scripts in `layout.tsx` not page-level |
| Questions reference images | Need minimum 3 images for graph-heavy content |
| Vercel logs not working | Check `VERCEL_TOKEN` in `.env.local` • Get token from https://vercel.com/account/tokens |
| Database scripts failing | Missing `db-query.ts` in project root • Check file exists and is executable |
| Commit blocked by gitleaks | Secret detected in code • Remove secret • Use environment variables • See "Secret Scanning & Protection" section |
| CI fails with secret detected | Gitleaks found API key/secret • Never commit secrets • Rotate exposed keys immediately |
| Exposed secrets in commit | Gitleaks pre-commit hook blocked commit • Remove secret • Use `process.env.KEY_NAME` • See "Secret Scanning & Protection" section |
| Vercel env var not applied | Check environment type (Preview vs Production) • Wait 1-2 min for deployment propagation • Use `/api/test-db` to verify |
| History exam has outside knowledge | V7 Silent Extraction achieves 87% grounding • Language-aware rule prevents fabricated questions (German: INFO boxes only) • See `/HISTORY_PROMPT_OPTIMIZATION_FINDINGS.md` |
| History exam token overflow | Using V7 (4000-token limit) • Never use V6 (caused 65k overflow) • Contact dev if overflow persists |
| German history exam fabricates facts | Language-aware grounding rule requires visible INFO boxes/captions/timelines for German text • Prevents outside knowledge insertion • Finnish/Swedish/English use all visible text |
| Legacy table query fails | Tables `exams`, `grading`, `answers` dropped in Oct 2025 migration • Use `examgenie_exams`, `examgenie_grading`, `examgenie_questions` instead |
| Grading returns wrong scale | New system uses '4-10' not '1-10' • Old `grading` table removed • Use `examgenie_grading` |
| Query references `exam_status` type | Type dropped in Oct 2025 migration • No longer used |
| History exam shows text inputs | Options stored as string array instead of `{ id, text }` objects • Fixed in V7.2 (Oct 20, 2025) • Old exams need regeneration | Check `processed_text.questions[0].options` format in DB |
| Onboarding not showing | Integrated into menu page (`/exam/[id]`), not take page • Check localStorage key `examgenie_onboarding_seen` • Use `/dev/reset` to clear |
| Admin dashboard 401 | Check `ADMIN_USERNAME` and `ADMIN_PASSWORD` in Vercel env vars • Restart dev server after .env.local changes |
| Session tracking fails | user_id must be valid UUID • Check Supabase connection • Verify user_sessions table exists |
| Retention data shows 0 | Retention queries are placeholders • Complex SQL needed for Day 1/3/7/14/30 cohort analysis |
| Cost metrics showing zero | Check `creation_gemini_usage` populated in examData at line 649 • Verify migration applied • Run `/scripts/verify-costs.ts` |
| Math costs underestimated | Math service must accumulate retry costs in `callGeminiWithRetry()` • Check `cumulativeUsage` calculation |
| SQL migration RAISE NOTICE error | Wrap RAISE NOTICE in `DO $$ BEGIN ... END $$;` block • See migrations 20251021000000-20251021000002 |
| UI language wrong despite DB | `exam-repository.ts` missing `detected_language` field | Verify line ~242 includes field in return object |
| Key concepts UI in English for Finnish exam | UI components using hardcoded strings instead of i18n • Fixed Oct 21, 2025 | Key concepts content from Gemini already in correct language • Issue was KeyConceptsCard/OnboardingOverlay not using useTranslation(detectedLanguage) |
| Quota exceeded (429 error) | Hit 1M tokens/day free tier limit • Wait until midnight UTC • Or enable billing in Google AI Studio • Run `check-token-usage.ts` to monitor |

## Architecture Decisions - Don't Break These

### Exam Generation
- 15 questions per exam (configurable via `EXAM_CONFIG.DEFAULT_QUESTION_COUNT`)
- Temperature 0 for deterministic output (reduces hallucinations)
- Cost: ~$0.001 per exam generation
- 100% multiple choice format

### Genie Dollars System
- 5 dollars for audio completion (80% threshold)
- 10 dollars for exam completion
<<<<<<< HEAD
- 5 dollars for exam retake
- 5 dollars for key concepts completion
- 12-hour spaced repetition intervals
- localStorage only (no DB persistence)

### Key Concepts Reward
- **File**: `/src/components/exam/KeyConceptsCard.tsx:60-61`, `/src/lib/utils/genie-dollars.ts:321`
- ✅ Awards 5 dollars when completing all concepts
- ⚠️ Only shows badge if `dollarsEarned > 0` (prevents 0 display)
- ✅ Same 12-hour cooldown as other rewards
- ✅ Tracks via `keyConceptsEarned` and `keyConceptsLastEarnedAt`

=======
- 12-hour spaced repetition intervals
- localStorage only (no DB persistence)

>>>>>>> bb6b90bc
### Exam Menu Architecture
- Hub page at `/exam/[id]` with cards for Audio/Exam/Results
- 3×2 ultra-compact grid layout
- Audio card only shows if `audio_url` exists
- Results card appears after `completed_at` is set

### Layout Toggle System

#### Exam Menu Layout Toggle
- **Variable:** Line 25 in `/src/app/exam/[id]/page.tsx`
- **Options:** `'classic'` (vertical cards) | `'grid'` (3×2 compact)
- **Default:** `'classic'`
- ❌ NOT user-facing (hardcoded only)

#### Results Page Layout Toggle
- **Variable:** Line 15 in `/src/app/grading/[id]/page.tsx`
- **Options:** `'story'` (full-screen) | `'legacy'` (traditional)
- **Default:** `'story'`
- **Story mode features:**
  - Full-screen gradient cards (green/orange/red by result)
  - Swipe/tap/keyboard navigation (arrows, space, ESC)
  - Scrollable when content overflows (`overflowY: auto`)
  - Flow: Summary → Questions → Completion
- ❌ NOT user-facing (hardcoded only)

### Retake UI (Variant 6 Bottom Sheet)
- Bottom bar only shows when: `mode=take` AND `examMode=retake|wrong-only` AND previous answer exists
- Z-index layering: bottom bar (100) < overlay (150) < bottom sheet (200)
- Root container needs 60px bottom padding when bottom bar visible
- Clean question area: no previous answer section in card

### Database
- Supabase PostgreSQL
- Temporary file storage (`/tmp` on Vercel, `uploads/` locally)
- Audio files in Supabase Storage (public MP3 bucket)
- No exam history persistence (stateless between sessions)

## When Making Changes

### Adding New Features
1. Check if it affects mobile app compatibility
2. Maintain backward compatibility with Flutter client
3. Update relevant documentation in README.md
4. Run `npm run build` before committing

### Modifying Prompts
1. Test with Finnish content first
2. Compare outputs with `/prompttests/` samples
3. Verify no image reference questions
4. Check question distribution matches expected patterns

### UI Changes
1. Use design tokens from `/src/constants/design-tokens.ts`
2. Maintain 48px minimum touch targets for mobile
3. Test at 640px max-width (mobile first)
4. Ensure consistency with Flutter app design

## 💰 Cost Tracking Schema

### Database Fields (JSONB)

**examgenie_exams.creation_gemini_usage**:
```json
{
  "promptTokenCount": number,
  "candidatesTokenCount": number,
  "totalTokenCount": number,
  "estimatedCost": number,
  "inputCost": number,
  "outputCost": number,
  "model": "gemini-2.5-flash-lite",
  "mathRetryAttempts": number (optional)
}
```

**examgenie_grading.grading_gemini_usage**:
```json
{
  "promptTokenCount": number,
  "candidatesTokenCount": number,
  "totalTokenCount": number,
  "estimatedCost": number,
  "inputCost": number,
  "outputCost": number,
  "model": string,
  "questionsGraded": number
}
```

**examgenie_exams.audio_generation_cost**:
```json
{
  "characterCount": number,
  "voiceType": "STANDARD" | "NEURAL2" | "WAVENET",
  "estimatedCost": number,
  "pricePerMillion": 4.00 | 16.00,
  "generatedAt": ISO timestamp
}
```

### Pricing (2025)
- **Gemini Input**: $0.10 per 1M tokens
- **Gemini Output**: $0.40 per 1M tokens
- **TTS Standard**: $4.00 per 1M characters
- **TTS Neural2/Wavenet**: $16.00 per 1M characters

## Documentation

For detailed explanations, architecture history, and comprehensive guides, see:
- **README.md** - Complete project documentation
- **/PROJECT_OVERVIEW.md** - Architecture deep dive
- **/PROMPT_VARIANTS_DOCUMENTATION.md** - Prompt optimization history
- **/EXAM-MENU-ARCHITECTURE.md** - Menu system specification
- **/docs/api/** - API endpoint documentation

## Current Status (October 2025)

✅ Production active at https://examgenie.app
✅ All core features implemented and tested
✅ Mobile app (Flutter) integrated and working
✅ Math audio summaries with spoken notation
✅ Phase 3 i18n complete (21 strings: Taking, Audio, Grading pages)
⚠️ Legacy OCR endpoints exist but are unused (can be removed)<|MERGE_RESOLUTION|>--- conflicted
+++ resolved
@@ -207,12 +207,9 @@
 - **Design Tokens**: `/src/constants/design-tokens.ts`
 - **Question Shuffler**: `/src/lib/utils/question-shuffler.ts`
 - **Genie Dollars**: `/src/lib/utils/genie-dollars.ts`
-<<<<<<< HEAD
 - **Key Concepts Card**: `/src/components/exam/KeyConceptsCard.tsx`
 - **Logo**: `/public/assets/logo.png` (40×40px, 12px rounded, used in menu/grading)
 - **App Icon Source**: `/assets/icon/app_icon.png`
-=======
->>>>>>> bb6b90bc
 - **Onboarding**: `/src/components/exam/OnboardingOverlay.tsx`, `/src/lib/utils/onboarding.ts`, `/src/app/dev/reset/page.tsx`
 - **Gemini Client**: `/src/lib/gemini.ts`
 - **Supabase Client**: `/src/lib/supabase.ts`
@@ -422,7 +419,6 @@
 ### Genie Dollars System
 - 5 dollars for audio completion (80% threshold)
 - 10 dollars for exam completion
-<<<<<<< HEAD
 - 5 dollars for exam retake
 - 5 dollars for key concepts completion
 - 12-hour spaced repetition intervals
@@ -435,11 +431,7 @@
 - ✅ Same 12-hour cooldown as other rewards
 - ✅ Tracks via `keyConceptsEarned` and `keyConceptsLastEarnedAt`
 
-=======
-- 12-hour spaced repetition intervals
-- localStorage only (no DB persistence)
-
->>>>>>> bb6b90bc
+
 ### Exam Menu Architecture
 - Hub page at `/exam/[id]` with cards for Audio/Exam/Results
 - 3×2 ultra-compact grid layout
